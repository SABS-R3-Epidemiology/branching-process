--- conflicted
+++ resolved
@@ -6,14 +6,10 @@
 #
 
 import unittest
-<<<<<<< HEAD
+
 import numpy as np
 import numpy.testing as npt
-=======
 
-import numpy as np
-
->>>>>>> 3b3a4508
 import branchpro as bp
 
 
@@ -44,7 +40,6 @@
         with self.assertRaises(ValueError):
             bp.BranchProModel(0, 1)
 
-<<<<<<< HEAD
     def test_get_serial_intevals(self):
         br_model = bp.BranchProModel(0, [1, 2])
         npt.assert_array_equal(br_model.get_serial_intevals, np.array([1, 2]))
@@ -60,8 +55,6 @@
         with self.assertRaises(ValueError):
             br_model.update_serial_intevals((1))
 
-=======
->>>>>>> 3b3a4508
     def test_simulate(self):
         branch_model_1 = bp.BranchProModel(2, np.array([1, 2, 3, 2, 1]))
         simulated_sample_model_1 = branch_model_1.simulate(1, np.array([2, 4]))
@@ -71,17 +64,4 @@
 
         branch_model_2 = bp.BranchProModel(2, [1, 2, 3, 2, 1])
         simulated_sample_model_2 = branch_model_2.simulate(1, [2, 4, 7])
-<<<<<<< HEAD
-        self.assertEqual(simulated_sample_model_2.shape, (3,))
-
-        with self.assertRaises(ValueError):
-            branch_model_1.simulate(2, (1))
-
-        with self.assertRaises(ValueError):
-            branch_model_1.simulate(2, np.array([-2, 4]))
-
-        with self.assertRaises(ValueError):
-            branch_model_1.simulate(2, np.array([5, 2, 4]))
-=======
-        self.assertEqual(simulated_sample_model_2.shape, (3,))
->>>>>>> 3b3a4508
+        self.assertEqual(simulated_sample_model_2.shape, (3,))